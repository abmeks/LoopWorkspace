--- conflicted
+++ resolved
@@ -172,11 +172,7 @@
       # Keep repository "alive": add empty commits to ALIVE_BRANCH after "time_elapsed" days of inactivity to avoid inactivation of scheduled workflows
       - name: Keep alive
         run: |
-<<<<<<< HEAD
-          echo "Keep Alive temporarily removed while gautamkrishnar/keepalive-workflow is not available"
-=======
           echo "Keep Alive is no longer available"
->>>>>>> adaa2a1f
       #  if: |
       #    needs.check_alive_and_permissions.outputs.WORKFLOW_PERMISSION == 'true' &&
       #    (vars.SCHEDULED_BUILD != 'false' || vars.SCHEDULED_SYNC != 'false')

--- conflicted
+++ resolved
@@ -1,6 +1,14 @@
 # This file contains the fastlane.tools configuration
 # You can find the documentation at https://docs.fastlane.tools
-opt_out_usage
+#
+# For a list of all available actions, check out
+#
+#     https://docs.fastlane.tools/actions
+#
+# For a list of all available plugins, check out
+#
+#     https://docs.fastlane.tools/plugins/available-plugins
+#
 
 default_platform(:ios)
 
@@ -19,7 +27,7 @@
   desc "Build Loop"
   lane :build_loop do
     setup_ci if ENV['CI']
-
+    
     update_project_team(
       path: "#{GITHUB_WORKSPACE}/Loop/Loop.xcodeproj",
       teamid: "#{TEAMID}"
@@ -33,7 +41,7 @@
 
     previous_build_number = latest_testflight_build_number(
       app_identifier: "com.#{TEAMID}.loopkit.Loop",
-      api_key: api_key
+      api_key: api_key,
     )
 
     current_build_number = previous_build_number + 1
@@ -41,26 +49,36 @@
     increment_build_number(
       xcodeproj: "#{GITHUB_WORKSPACE}/Loop/Loop.xcodeproj",
       build_number: current_build_number
-    )
-
-    # Install certificates and provisioning profiles, allow creation if missing
-    ENV["MATCH_READONLY"] = "false"
+    )      
+    
     match(
       type: "appstore",
-      force: false,
-      verbose: true,
       git_basic_authorization: Base64.strict_encode64("#{GITHUB_REPOSITORY_OWNER}:#{GH_PAT}"),
       app_identifier: [
-        "com.#{TEAMID}.loopkit.Loop",
-        "com.#{TEAMID}.loopkit.Loop.statuswidget",
-        "com.#{TEAMID}.loopkit.Loop.LoopWatch.watchkitextension",
-        "com.#{TEAMID}.loopkit.Loop.LoopWatch",
+        "com.#{TEAMID}.loopkit.Loop", 
+        "com.#{TEAMID}.loopkit.Loop.statuswidget", 
+        "com.#{TEAMID}.loopkit.Loop.LoopWatch.watchkitextension", 
+        "com.#{TEAMID}.loopkit.Loop.LoopWatch", 
         "com.#{TEAMID}.loopkit.Loop.Loop-Intent-Extension",
         "com.#{TEAMID}.loopkit.Loop.LoopWidgetExtension"
       ]
     )
 
-    mapping = Actions.lane_context[SharedValues::MATCH_PROVISIONING_PROFILE_MAPPING]
+    previous_build_number = latest_testflight_build_number(
+      app_identifier: "com.#{TEAMID}.loopkit.Loop",
+      api_key: api_key,
+    )
+
+    current_build_number = previous_build_number + 1
+
+    increment_build_number(
+      xcodeproj: "#{GITHUB_WORKSPACE}/Loop/Loop.xcodeproj",
+      build_number: current_build_number
+    )
+    
+    mapping = Actions.lane_context[
+      SharedValues::MATCH_PROVISIONING_PROFILE_MAPPING
+    ]
 
     update_code_signing_settings(
       path: "#{GITHUB_WORKSPACE}/Loop/Loop.xcodeproj",
@@ -81,28 +99,28 @@
       code_sign_identity: "iPhone Distribution",
       targets: ["Loop Status Extension"]
     )
-
+    
     update_code_signing_settings(
       path: "#{GITHUB_WORKSPACE}/Loop/Loop.xcodeproj",
       profile_name: mapping["com.#{TEAMID}.loopkit.Loop.LoopWatch.watchkitextension"],
       code_sign_identity: "iPhone Distribution",
       targets: ["WatchApp Extension"]
     )
-
+    
     update_code_signing_settings(
       path: "#{GITHUB_WORKSPACE}/Loop/Loop.xcodeproj",
       profile_name: mapping["com.#{TEAMID}.loopkit.Loop.LoopWatch"],
       code_sign_identity: "iPhone Distribution",
       targets: ["WatchApp"]
     )
-
+    
     update_code_signing_settings(
       path: "#{GITHUB_WORKSPACE}/Loop/Loop.xcodeproj",
       profile_name: mapping["com.#{TEAMID}.loopkit.Loop.Loop-Intent-Extension"],
       code_sign_identity: "iPhone Distribution",
       targets: ["Loop Intent Extension"]
     )
-
+    
     update_code_signing_settings(
       path: "#{GITHUB_WORKSPACE}/Loop/Loop.xcodeproj",
       profile_name: mapping["com.#{TEAMID}.loopkit.Loop.LoopWidgetExtension"],
@@ -132,34 +150,26 @@
       issuer_id: "#{FASTLANE_ISSUER_ID}",
       key_content: "#{FASTLANE_KEY}"
     )
-
+    
     upload_to_testflight(
       api_key: api_key,
       skip_submission: false,
       ipa: "Loop.ipa",
-      skip_waiting_for_build_processing: true
+      skip_waiting_for_build_processing: true,
     )
   end
 
   desc "Provision Identifiers and Certificates"
   lane :identifiers do
     setup_ci if ENV['CI']
-    ENV["MATCH_READONLY"] = "false"
-
+    ENV["MATCH_READONLY"] = false.to_s
+    
     app_store_connect_api_key(
       key_id: "#{FASTLANE_KEY_ID}",
       issuer_id: "#{FASTLANE_ISSUER_ID}",
       key_content: "#{FASTLANE_KEY}"
     )
 
-<<<<<<< HEAD
-    # Create or find bundle IDs
-    loop_bundle_id = Spaceship::ConnectAPI::BundleId.find("com.#{TEAMID}.loopkit.Loop") || 
-                     Spaceship::ConnectAPI::BundleId.create(name: "Loop", identifier: "com.#{TEAMID}.loopkit.Loop")
-    
-    intent_bundle_id = Spaceship::ConnectAPI::BundleId.find("com.#{TEAMID}.loopkit.Loop.Loop-Intent-Extension") || 
-                       Spaceship::ConnectAPI::BundleId.create(name: "Loop Intent Extension", identifier: "com.#{TEAMID}.loopkit.Loop.Loop-Intent-Extension")
-=======
     def configure_bundle_id(name, identifier, capabilities)
       bundle_id = Spaceship::ConnectAPI::BundleId.find(identifier) || Spaceship::ConnectAPI::BundleId.create(
         name:       name,
@@ -198,49 +208,32 @@
     configure_bundle_id("Loop Widget Extension", "com.#{TEAMID}.loopkit.Loop.LoopWidgetExtension", [
       Spaceship::ConnectAPI::BundleIdCapability::Type::APP_GROUPS
     ])
->>>>>>> 403ef778
-    
-    status_bundle_id = Spaceship::ConnectAPI::BundleId.find("com.#{TEAMID}.loopkit.Loop.statuswidget") || 
-                       Spaceship::ConnectAPI::BundleId.create(name: "Loop Status Extension", identifier: "com.#{TEAMID}.loopkit.Loop.statuswidget")
-    
-    watch_bundle_id = Spaceship::ConnectAPI::BundleId.find("com.#{TEAMID}.loopkit.Loop.LoopWatch") || 
-                      Spaceship::ConnectAPI::BundleId.create(name: "WatchApp", identifier: "com.#{TEAMID}.loopkit.Loop.LoopWatch")
-    
-    watch_ext_bundle_id = Spaceship::ConnectAPI::BundleId.find("com.#{TEAMID}.loopkit.Loop.LoopWatch.watchkitextension") || 
-                          Spaceship::ConnectAPI::BundleId.create(name: "WatchApp Extension", identifier: "com.#{TEAMID}.loopkit.Loop.LoopWatch.watchkitextension")
-    
-    widget_bundle_id = Spaceship::ConnectAPI::BundleId.find("com.#{TEAMID}.loopkit.Loop.LoopWidgetExtension") || 
-                       Spaceship::ConnectAPI::BundleId.create(name: "Loop Widget Extension", identifier: "com.#{TEAMID}.loopkit.Loop.LoopWidgetExtension")
-
-    # Note: Capabilities may need to be configured manually in App Store Connect
-    # The API for creating capabilities has changed
-    puts "Bundle IDs created/found. You may need to configure capabilities manually in App Store Connect."
+    
   end
 
   desc "Provision Certificates"
   lane :certs do
     setup_ci if ENV['CI']
-    ENV["MATCH_READONLY"] = "false"
-
+    ENV["MATCH_READONLY"] = false.to_s
+    
     app_store_connect_api_key(
       key_id: "#{FASTLANE_KEY_ID}",
       issuer_id: "#{FASTLANE_ISSUER_ID}",
       key_content: "#{FASTLANE_KEY}"
     )
-
+    
     match(
       type: "appstore",
       force: false,
-      readonly: false,
       verbose: true,
       git_basic_authorization: Base64.strict_encode64("#{GITHUB_REPOSITORY_OWNER}:#{GH_PAT}"),
       app_identifier: [
-        "com.#{TEAMID}.loopkit.Loop",
-        "com.#{TEAMID}.loopkit.Loop.statuswidget",
-        "com.#{TEAMID}.loopkit.Loop.LoopWatch.watchkitextension",
-        "com.#{TEAMID}.loopkit.Loop.LoopWatch",
+        "com.#{TEAMID}.loopkit.Loop", 
+        "com.#{TEAMID}.loopkit.Loop.statuswidget", 
+        "com.#{TEAMID}.loopkit.Loop.LoopWatch.watchkitextension", 
+        "com.#{TEAMID}.loopkit.Loop.LoopWatch", 
         "com.#{TEAMID}.loopkit.Loop.Loop-Intent-Extension",
-        "com.#{TEAMID}.loopkit.Loop.LoopWidgetExtension"
+        "com.#{TEAMID}.loopkit.Loop.LoopWidgetExtension",
       ]
     )
   end
@@ -248,16 +241,16 @@
   desc "Validate Secrets"
   lane :validate_secrets do
     setup_ci if ENV['CI']
-    ENV["MATCH_READONLY"] = "true"
-
+    ENV["MATCH_READONLY"] = true.to_s
+    
     app_store_connect_api_key(
       key_id: "#{FASTLANE_KEY_ID}",
       issuer_id: "#{FASTLANE_ISSUER_ID}",
       key_content: "#{FASTLANE_KEY}"
     )
-
+    
     def find_bundle_id(identifier)
-      Spaceship::ConnectAPI::BundleId.find(identifier)
+      bundle_id = Spaceship::ConnectAPI::BundleId.find(identifier)
     end
 
     find_bundle_id("com.#{TEAMID}.loopkit.Loop")
@@ -265,21 +258,22 @@
     match(
       type: "appstore",
       git_basic_authorization: Base64.strict_encode64("#{GITHUB_REPOSITORY_OWNER}:#{GH_PAT}"),
-      app_identifier: []
-    )
-  end
-
+      app_identifier: [],
+    )
+
+  end
+  
   desc "Nuke Certs"
   lane :nuke_certs do
     setup_ci if ENV['CI']
-    ENV["MATCH_READONLY"] = "false"
-
+    ENV["MATCH_READONLY"] = false.to_s
+    
     app_store_connect_api_key(
       key_id: "#{FASTLANE_KEY_ID}",
       issuer_id: "#{FASTLANE_ISSUER_ID}",
       key_content: "#{FASTLANE_KEY}"
     )
-
+    
     match_nuke(
       type: "appstore",
       team_id: "#{TEAMID}",
@@ -291,13 +285,13 @@
   desc "Check Certificates and Trigger Workflow for Expired or Missing Certificates"
   lane :check_and_renew_certificates do
     setup_ci if ENV['CI']
-    ENV["MATCH_READONLY"] = "false"
+    ENV["MATCH_READONLY"] = false.to_s
 
     # Authenticate using App Store Connect API Key
     api_key = app_store_connect_api_key(
       key_id: ENV["FASTLANE_KEY_ID"],
       issuer_id: ENV["FASTLANE_ISSUER_ID"],
-      key_content: ENV["FASTLANE_KEY"]
+      key_content: ENV["FASTLANE_KEY"] # Ensure valid key content
     )
 
     # Initialize flag to track if renewal of certificates is needed
@@ -317,7 +311,9 @@
       # Check for expiration
       distribution_certs.each do |cert|
         expiration_date = Time.parse(cert.expiration_date)
+
         puts "Current Distribution Certificate: #{cert.id}, Expiration date: #{expiration_date}"
+
         if expiration_date < Time.now
           puts "Distribution Certificate #{cert.id} is expired! Triggering action to renew certificate."
           new_certificate_needed = true
@@ -329,7 +325,7 @@
 
     # Write result to new_certificate_needed.txt
     file_path = File.expand_path('new_certificate_needed.txt')
-    File.write(file_path, new_certificate_needed ? 'true' : 'false')
+    File.write(file_path, new_certificate_needed ? 'true' : 'false')  
 
     # Log the absolute path and contents of the new_certificate_needed.txt file
     puts ""

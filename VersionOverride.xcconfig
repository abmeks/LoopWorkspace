--- conflicted
+++ resolved
@@ -8,9 +8,5 @@
 
 // Version [for DIY Loop]
 //   configure the version number in LoopWorkspace
-<<<<<<< HEAD
-LOOP_MARKETING_VERSION = 3.7.3
-=======
-LOOP_MARKETING_VERSION = 3.6.4
->>>>>>> ae491418
+LOOP_MARKETING_VERSION = 3.7.4
 CURRENT_PROJECT_VERSION = 57